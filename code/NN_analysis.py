# -*- coding: utf-8 -*-
"""
Looking at the results from different trained classifiers 

Created on Mon Nov 11 09:29:36 2024

@author: J. Monaco
"""
# %% Imports

# Plotting
import matplotlib.pyplot as plt
plt.rcParams['text.usetex'] = True
plt.rcParams['font.family'] = 'serif'
plt.rcParams['font.serif'] = 'cm'
import seaborn as sns
import matplotlib.gridspec as GS
from mpl_toolkits.axes_grid1 import make_axes_locatable
from matplotlib.colors import ListedColormap
import matplotlib
matplotlib.rcParams.update(matplotlib.rcParamsDefault)

# system tools
import tqdm
import pickle

# Analysis
import numpy as np
import kaggle_helpers as kh
import torch
import torch.nn as nn
from torch.utils.data import DataLoader
import torch.nn.functional as F

# %% Loading in the data
print('Loading in the training data...')
torch.manual_seed(0)    # Pytorch seed

# Opening the better df pkl located in the same directory as this file
with open('better_df.pkl', 'rb') as f:
    label_keys = pickle.load(f)
N_samples = int(1e3)                                    # Number of images to do analysis on
label_keys = label_keys.sample(N_samples, random_state=0)

device = torch.device("cuda" if torch.cuda.is_available() else "cpu")  # Device for data and model
kpath = './understanding_cloud_organization'            # kaggle data path, containing the training images
downscale_factor = 4                                    # Approximate factor of decimation
batch_sz = 32                                           # How many images to consider per batch
train_dataset = kh.CloudDataset_PCA_scaled(label_keys,
                                           downscale_factor=downscale_factor,
                                           img_paths=f'{kpath}/train_images',
                                           device=device)
train_loader = DataLoader(train_dataset,
                          batch_size=batch_sz)

# %% Building model
print('Loading NN model...')

# Creating an instance of the model on the target device
model_path = './model_scripted.pt'
model = torch.jit.load(model_path)
model.to(device)

# %% evaluating the model
<<<<<<< HEAD
thresholds = [0.14, 0.23, 0.18, 0.22]  # thresholds for raw logits, found by iterating over and selected highest avg DICE
=======
thresholds = [0.14, 0.13, 0.14, 0.12]  # thresholds for raw logits, found by iterating over and selected highest avg DICE
>>>>>>> c1fdeffb

# --- Loss functions and gradient descent optimizer --- #
criterion = nn.BCELoss()                                    # Loss function for binary class data
optimizer = torch.optim.Adam(model.parameters(), lr=1e-3)   # Gradient optimizer

# --- Evaluation Loop --- #
epoch_loss, epoch_acc, epoch_DICE = 0, 0, 0
with torch.inference_mode():
    data_iter = tqdm.tqdm(train_loader, desc='    Valid. Batch: ',
                          postfix={"DICE": 0})
    for data, target in data_iter:
        # Forward pass
        X_test = data
        test_pred = model(X_test)

        # Calculate loss (accumulatively)
        test_truth = target
        epoch_loss += criterion(test_pred, test_truth)

        # Getting the logits
        pred_np = test_pred.cpu().numpy()           # Convert raw logits to numpy array

        # Convert logits to mask values using thresholds
        pred_np_converted = np.copy(pred_np)
        for classnum, threshold in enumerate(thresholds):
            pred_np_converted[:, classnum, :, :] = np.where(pred_np_converted[:, classnum, :, :] > threshold, 1, 0)
        test_truth = test_truth.cpu().numpy()       # Convert truth to numpy array

        # Calculate DICE score
        batch_DICE = kh.dice(test_truth,
                             pred_np_converted)
        data_iter.set_postfix({"DICE": batch_DICE})
        epoch_DICE += batch_DICE

    # Calculate the average test loss for this epoch
    epoch_loss /= len(train_loader)

    # Calc avg DICE score for this epoch
    epoch_DICE /= len(train_loader)

    print(f'There was an average training loss per batch of \
    {epoch_loss:.2f}, average test loss of {epoch_loss:.2f}, and DICE of \
    {epoch_DICE:.2f}.')

# %% Checking outputs of model for last batch ran as a gut check
fig, axs = plt.subplots(3, 4, figsize=(12, 4.5), layout='constrained',
                        sharey='row')

for label_num, label in enumerate(train_dataset.labels):
    axs[0, label_num].set_title(label)  # Setting title

    # --- Histogram of raw logits --- #
    logits_1label = pred_np[:, label_num, :, :].flatten()
    sns.histplot(logits_1label, ax=axs[0, label_num], stat='density')
    axs[0, label_num].set_yscale('log')
    axs[0, label_num].set_yticks([])
    axs[0, label_num].set_ylabel('')

    # --- Histogram of predicted masks --- #
    pred_masks = pred_np_converted[:, label_num, :, :].flatten()
    sns.histplot(pred_masks, ax=axs[1, label_num], stat='density',
                 binwidth=0.02)
    axs[1, label_num].set_yticks([])
    axs[1, label_num].set_ylabel('')

    # --- Histogram of truth masks --- #
    truth_masks = test_truth[:, label_num, :, :].flatten()
    sns.histplot(truth_masks, ax=axs[2, label_num], stat='density',
                 binwidth=0.02)
    axs[2, label_num].set_yticks([])
    axs[2, label_num].set_ylabel('')

# Formatting plots
axs[0, 0].set_ylabel('Raw Logits')
axs[1, 0].set_ylabel('Predicted Masks')
axs[2, 0].set_ylabel('Truth Masks')
fig.suptitle(f'Distribution of Masks and Logits for A Single Batch\nDICE={batch_DICE:.2f}')
plt.savefig('../figs/logit_hist.pdf', dpi=400, bbox_inches='tight')
plt.show()

# %% Looking at logits and masks

# --- Getting an image --- #
img_num = np.random.randint(0, data.shape[0])
img_PCA = X_test.cpu().numpy()[img_num, 0, :, :]
img_mask = test_truth[img_num, :, :, :]
img_pred = pred_np_converted[img_num, :, :, :]
img_logits = pred_np[img_num, :, :, :]

# --- Setting up axes --- #
fig, axs = plt.subplots(2, 6, figsize=(12, 3.5), layout='constrained')
gs = axs[0, 3].get_gridspec()
for ax in axs[:, 2:4].ravel():
    ax.remove()
ax_logit = axs[:, 0:2]
ax_PCA = axs[:, 4:]
class_names = ['Fish', 'Flower', 'Gravel', 'Sugar']
colors = ['c', 'm', 'y', 'g']

# --- Plotting the image --- #
ax = fig.add_subplot(gs[:, 2:4])
ax.imshow(img_PCA, cmap='gray')
# Plotting masks
for class_num, (class_name, color) in enumerate(zip(class_names, colors)):
    mask_img = img_mask[class_num, :, :]
    ax.contour(mask_img, colors=color, linewidths=0.3)
    cmap = ListedColormap(['w', color])
    ax.imshow(mask_img, alpha=mask_img * 0.2, cmap=cmap)
# Formatting
ax.set_yticklabels([])
ax.set_xticklabels([])
ax.set_xticks([])
ax.set_yticks([])
ax.set_title('PCA and Truth Masks')

# --- Plotting the logits --- #
for class_num, (ax, class_name, color) in enumerate(zip(ax_logit.ravel(), class_names, colors)):
    # Plotting logits
    pred = img_logits[class_num, :, :]
    im = ax.imshow(pred)
    divider = make_axes_locatable(ax)
    cax = divider.append_axes('bottom', size='5%', pad=0.05)
    fig.colorbar(im, cax=cax, orientation='horizontal', shrink=0.1)

    # Plotting predicted masks
    mask_img = img_pred[class_num, :, :]
    ax.contour(mask_img, colors='r', linewidths=0.05, alpha=0.5)
    cmap = ListedColormap(['w', 'r'])
    ax.imshow(mask_img, alpha=mask_img * 0.2, cmap=cmap)

    # Plotting truth masks
    mask_img = img_mask[class_num, :, :]
    ax.contour(mask_img, colors=color, linewidths=0.5)
    cmap = ListedColormap(['w', color])
    ax.imshow(mask_img, alpha=mask_img * 0.2, cmap=cmap)

    # Formatting
    ax.set_yticklabels([])
    ax.set_xticklabels([])
    ax.set_xticks([])
    ax.set_yticks([])
    ax.set_title(f'{class_name} Logits and Mask')

# --- Masks on real image --- #
for class_num, (ax, class_name, color) in enumerate(zip(ax_PCA.ravel(), class_names, colors)):
    # Plotting logits
    im = ax.imshow(img_PCA, cmap='gray')

    # Plotting predicted masks
    mask_img = img_pred[class_num, :, :]
    ax.contour(mask_img, colors='r', linewidths=0.1, alpha=0.5)
    cmap = ListedColormap(['w', 'r'])
    ax.imshow(mask_img, alpha=mask_img * 0.2, cmap=cmap)

    # Plotting truth masks
    mask_img = img_mask[class_num, :, :]
    ax.contour(mask_img, colors=color, linewidths=0.5)
    cmap = ListedColormap(['w', color])
    ax.imshow(mask_img, alpha=mask_img * 0.15, cmap=cmap)

    # Formatting
    ax.set_yticklabels([])
    ax.set_xticklabels([])
    ax.set_xticks([])
    ax.set_yticks([])
    ax.set_title(f'{class_name} Mask on PCA')
plt.savefig('../figs/mask_example.pdf', bbox_inches='tight', dpi=400)
plt.show()
<|MERGE_RESOLUTION|>--- conflicted
+++ resolved
@@ -1,237 +1,233 @@
-# -*- coding: utf-8 -*-
-"""
-Looking at the results from different trained classifiers 
-
-Created on Mon Nov 11 09:29:36 2024
-
-@author: J. Monaco
-"""
-# %% Imports
-
-# Plotting
-import matplotlib.pyplot as plt
-plt.rcParams['text.usetex'] = True
-plt.rcParams['font.family'] = 'serif'
-plt.rcParams['font.serif'] = 'cm'
-import seaborn as sns
-import matplotlib.gridspec as GS
-from mpl_toolkits.axes_grid1 import make_axes_locatable
-from matplotlib.colors import ListedColormap
-import matplotlib
-matplotlib.rcParams.update(matplotlib.rcParamsDefault)
-
-# system tools
-import tqdm
-import pickle
-
-# Analysis
-import numpy as np
-import kaggle_helpers as kh
-import torch
-import torch.nn as nn
-from torch.utils.data import DataLoader
-import torch.nn.functional as F
-
-# %% Loading in the data
-print('Loading in the training data...')
-torch.manual_seed(0)    # Pytorch seed
-
-# Opening the better df pkl located in the same directory as this file
-with open('better_df.pkl', 'rb') as f:
-    label_keys = pickle.load(f)
-N_samples = int(1e3)                                    # Number of images to do analysis on
-label_keys = label_keys.sample(N_samples, random_state=0)
-
-device = torch.device("cuda" if torch.cuda.is_available() else "cpu")  # Device for data and model
-kpath = './understanding_cloud_organization'            # kaggle data path, containing the training images
-downscale_factor = 4                                    # Approximate factor of decimation
-batch_sz = 32                                           # How many images to consider per batch
-train_dataset = kh.CloudDataset_PCA_scaled(label_keys,
-                                           downscale_factor=downscale_factor,
-                                           img_paths=f'{kpath}/train_images',
-                                           device=device)
-train_loader = DataLoader(train_dataset,
-                          batch_size=batch_sz)
-
-# %% Building model
-print('Loading NN model...')
-
-# Creating an instance of the model on the target device
-model_path = './model_scripted.pt'
-model = torch.jit.load(model_path)
-model.to(device)
-
-# %% evaluating the model
-<<<<<<< HEAD
-thresholds = [0.14, 0.23, 0.18, 0.22]  # thresholds for raw logits, found by iterating over and selected highest avg DICE
-=======
-thresholds = [0.14, 0.13, 0.14, 0.12]  # thresholds for raw logits, found by iterating over and selected highest avg DICE
->>>>>>> c1fdeffb
-
-# --- Loss functions and gradient descent optimizer --- #
-criterion = nn.BCELoss()                                    # Loss function for binary class data
-optimizer = torch.optim.Adam(model.parameters(), lr=1e-3)   # Gradient optimizer
-
-# --- Evaluation Loop --- #
-epoch_loss, epoch_acc, epoch_DICE = 0, 0, 0
-with torch.inference_mode():
-    data_iter = tqdm.tqdm(train_loader, desc='    Valid. Batch: ',
-                          postfix={"DICE": 0})
-    for data, target in data_iter:
-        # Forward pass
-        X_test = data
-        test_pred = model(X_test)
-
-        # Calculate loss (accumulatively)
-        test_truth = target
-        epoch_loss += criterion(test_pred, test_truth)
-
-        # Getting the logits
-        pred_np = test_pred.cpu().numpy()           # Convert raw logits to numpy array
-
-        # Convert logits to mask values using thresholds
-        pred_np_converted = np.copy(pred_np)
-        for classnum, threshold in enumerate(thresholds):
-            pred_np_converted[:, classnum, :, :] = np.where(pred_np_converted[:, classnum, :, :] > threshold, 1, 0)
-        test_truth = test_truth.cpu().numpy()       # Convert truth to numpy array
-
-        # Calculate DICE score
-        batch_DICE = kh.dice(test_truth,
-                             pred_np_converted)
-        data_iter.set_postfix({"DICE": batch_DICE})
-        epoch_DICE += batch_DICE
-
-    # Calculate the average test loss for this epoch
-    epoch_loss /= len(train_loader)
-
-    # Calc avg DICE score for this epoch
-    epoch_DICE /= len(train_loader)
-
-    print(f'There was an average training loss per batch of \
-    {epoch_loss:.2f}, average test loss of {epoch_loss:.2f}, and DICE of \
-    {epoch_DICE:.2f}.')
-
-# %% Checking outputs of model for last batch ran as a gut check
-fig, axs = plt.subplots(3, 4, figsize=(12, 4.5), layout='constrained',
-                        sharey='row')
-
-for label_num, label in enumerate(train_dataset.labels):
-    axs[0, label_num].set_title(label)  # Setting title
-
-    # --- Histogram of raw logits --- #
-    logits_1label = pred_np[:, label_num, :, :].flatten()
-    sns.histplot(logits_1label, ax=axs[0, label_num], stat='density')
-    axs[0, label_num].set_yscale('log')
-    axs[0, label_num].set_yticks([])
-    axs[0, label_num].set_ylabel('')
-
-    # --- Histogram of predicted masks --- #
-    pred_masks = pred_np_converted[:, label_num, :, :].flatten()
-    sns.histplot(pred_masks, ax=axs[1, label_num], stat='density',
-                 binwidth=0.02)
-    axs[1, label_num].set_yticks([])
-    axs[1, label_num].set_ylabel('')
-
-    # --- Histogram of truth masks --- #
-    truth_masks = test_truth[:, label_num, :, :].flatten()
-    sns.histplot(truth_masks, ax=axs[2, label_num], stat='density',
-                 binwidth=0.02)
-    axs[2, label_num].set_yticks([])
-    axs[2, label_num].set_ylabel('')
-
-# Formatting plots
-axs[0, 0].set_ylabel('Raw Logits')
-axs[1, 0].set_ylabel('Predicted Masks')
-axs[2, 0].set_ylabel('Truth Masks')
-fig.suptitle(f'Distribution of Masks and Logits for A Single Batch\nDICE={batch_DICE:.2f}')
-plt.savefig('../figs/logit_hist.pdf', dpi=400, bbox_inches='tight')
-plt.show()
-
-# %% Looking at logits and masks
-
-# --- Getting an image --- #
-img_num = np.random.randint(0, data.shape[0])
-img_PCA = X_test.cpu().numpy()[img_num, 0, :, :]
-img_mask = test_truth[img_num, :, :, :]
-img_pred = pred_np_converted[img_num, :, :, :]
-img_logits = pred_np[img_num, :, :, :]
-
-# --- Setting up axes --- #
-fig, axs = plt.subplots(2, 6, figsize=(12, 3.5), layout='constrained')
-gs = axs[0, 3].get_gridspec()
-for ax in axs[:, 2:4].ravel():
-    ax.remove()
-ax_logit = axs[:, 0:2]
-ax_PCA = axs[:, 4:]
-class_names = ['Fish', 'Flower', 'Gravel', 'Sugar']
-colors = ['c', 'm', 'y', 'g']
-
-# --- Plotting the image --- #
-ax = fig.add_subplot(gs[:, 2:4])
-ax.imshow(img_PCA, cmap='gray')
-# Plotting masks
-for class_num, (class_name, color) in enumerate(zip(class_names, colors)):
-    mask_img = img_mask[class_num, :, :]
-    ax.contour(mask_img, colors=color, linewidths=0.3)
-    cmap = ListedColormap(['w', color])
-    ax.imshow(mask_img, alpha=mask_img * 0.2, cmap=cmap)
-# Formatting
-ax.set_yticklabels([])
-ax.set_xticklabels([])
-ax.set_xticks([])
-ax.set_yticks([])
-ax.set_title('PCA and Truth Masks')
-
-# --- Plotting the logits --- #
-for class_num, (ax, class_name, color) in enumerate(zip(ax_logit.ravel(), class_names, colors)):
-    # Plotting logits
-    pred = img_logits[class_num, :, :]
-    im = ax.imshow(pred)
-    divider = make_axes_locatable(ax)
-    cax = divider.append_axes('bottom', size='5%', pad=0.05)
-    fig.colorbar(im, cax=cax, orientation='horizontal', shrink=0.1)
-
-    # Plotting predicted masks
-    mask_img = img_pred[class_num, :, :]
-    ax.contour(mask_img, colors='r', linewidths=0.05, alpha=0.5)
-    cmap = ListedColormap(['w', 'r'])
-    ax.imshow(mask_img, alpha=mask_img * 0.2, cmap=cmap)
-
-    # Plotting truth masks
-    mask_img = img_mask[class_num, :, :]
-    ax.contour(mask_img, colors=color, linewidths=0.5)
-    cmap = ListedColormap(['w', color])
-    ax.imshow(mask_img, alpha=mask_img * 0.2, cmap=cmap)
-
-    # Formatting
-    ax.set_yticklabels([])
-    ax.set_xticklabels([])
-    ax.set_xticks([])
-    ax.set_yticks([])
-    ax.set_title(f'{class_name} Logits and Mask')
-
-# --- Masks on real image --- #
-for class_num, (ax, class_name, color) in enumerate(zip(ax_PCA.ravel(), class_names, colors)):
-    # Plotting logits
-    im = ax.imshow(img_PCA, cmap='gray')
-
-    # Plotting predicted masks
-    mask_img = img_pred[class_num, :, :]
-    ax.contour(mask_img, colors='r', linewidths=0.1, alpha=0.5)
-    cmap = ListedColormap(['w', 'r'])
-    ax.imshow(mask_img, alpha=mask_img * 0.2, cmap=cmap)
-
-    # Plotting truth masks
-    mask_img = img_mask[class_num, :, :]
-    ax.contour(mask_img, colors=color, linewidths=0.5)
-    cmap = ListedColormap(['w', color])
-    ax.imshow(mask_img, alpha=mask_img * 0.15, cmap=cmap)
-
-    # Formatting
-    ax.set_yticklabels([])
-    ax.set_xticklabels([])
-    ax.set_xticks([])
-    ax.set_yticks([])
-    ax.set_title(f'{class_name} Mask on PCA')
-plt.savefig('../figs/mask_example.pdf', bbox_inches='tight', dpi=400)
-plt.show()
+# -*- coding: utf-8 -*-
+"""
+Looking at the results from different trained classifiers 
+
+Created on Mon Nov 11 09:29:36 2024
+
+@author: J. Monaco
+"""
+# %% Imports
+
+# Plotting
+import matplotlib.pyplot as plt
+plt.rcParams['text.usetex'] = True
+plt.rcParams['font.family'] = 'serif'
+plt.rcParams['font.serif'] = 'cm'
+import seaborn as sns
+import matplotlib.gridspec as GS
+from mpl_toolkits.axes_grid1 import make_axes_locatable
+from matplotlib.colors import ListedColormap
+import matplotlib
+matplotlib.rcParams.update(matplotlib.rcParamsDefault)
+
+# system tools
+import tqdm
+import pickle
+
+# Analysis
+import numpy as np
+import kaggle_helpers as kh
+import torch
+import torch.nn as nn
+from torch.utils.data import DataLoader
+import torch.nn.functional as F
+
+# %% Loading in the data
+print('Loading in the training data...')
+torch.manual_seed(0)    # Pytorch seed
+
+# Opening the better df pkl located in the same directory as this file
+with open('better_df.pkl', 'rb') as f:
+    label_keys = pickle.load(f)
+N_samples = int(1e3)                                    # Number of images to do analysis on
+label_keys = label_keys.sample(N_samples, random_state=0)
+
+device = torch.device("cuda" if torch.cuda.is_available() else "cpu")  # Device for data and model
+kpath = './understanding_cloud_organization'            # kaggle data path, containing the training images
+downscale_factor = 4                                    # Approximate factor of decimation
+batch_sz = 32                                           # How many images to consider per batch
+train_dataset = kh.CloudDataset_PCA_scaled(label_keys,
+                                           downscale_factor=downscale_factor,
+                                           img_paths=f'{kpath}/train_images',
+                                           device=device)
+train_loader = DataLoader(train_dataset,
+                          batch_size=batch_sz)
+
+# %% Building model
+print('Loading NN model...')
+
+# Creating an instance of the model on the target device
+model_path = './model_scripted.pt'
+model = torch.jit.load(model_path)
+model.to(device)
+
+# %% evaluating the model
+thresholds = [0.14, 0.13, 0.14, 0.12]  # thresholds for raw logits, found by iterating over and selected highest avg DICE
+
+# --- Loss functions and gradient descent optimizer --- #
+criterion = nn.BCELoss()                                    # Loss function for binary class data
+optimizer = torch.optim.Adam(model.parameters(), lr=1e-3)   # Gradient optimizer
+
+# --- Evaluation Loop --- #
+epoch_loss, epoch_acc, epoch_DICE = 0, 0, 0
+with torch.inference_mode():
+    data_iter = tqdm.tqdm(train_loader, desc='    Valid. Batch: ',
+                          postfix={"DICE": 0})
+    for data, target in data_iter:
+        # Forward pass
+        X_test = data
+        test_pred = model(X_test)
+
+        # Calculate loss (accumulatively)
+        test_truth = target
+        epoch_loss += criterion(test_pred, test_truth)
+
+        # Getting the logits
+        pred_np = test_pred.cpu().numpy()           # Convert raw logits to numpy array
+
+        # Convert logits to mask values using thresholds
+        pred_np_converted = np.copy(pred_np)
+        for classnum, threshold in enumerate(thresholds):
+            pred_np_converted[:, classnum, :, :] = np.where(pred_np_converted[:, classnum, :, :] > threshold, 1, 0)
+        test_truth = test_truth.cpu().numpy()       # Convert truth to numpy array
+
+        # Calculate DICE score
+        batch_DICE = kh.dice(test_truth,
+                             pred_np_converted)
+        data_iter.set_postfix({"DICE": batch_DICE})
+        epoch_DICE += batch_DICE
+
+    # Calculate the average test loss for this epoch
+    epoch_loss /= len(train_loader)
+
+    # Calc avg DICE score for this epoch
+    epoch_DICE /= len(train_loader)
+
+    print(f'There was an average training loss per batch of \
+    {epoch_loss:.2f}, average test loss of {epoch_loss:.2f}, and DICE of \
+    {epoch_DICE:.2f}.')
+
+# %% Checking outputs of model for last batch ran as a gut check
+fig, axs = plt.subplots(3, 4, figsize=(12, 4.5), layout='constrained',
+                        sharey='row')
+
+for label_num, label in enumerate(train_dataset.labels):
+    axs[0, label_num].set_title(label)  # Setting title
+
+    # --- Histogram of raw logits --- #
+    logits_1label = pred_np[:, label_num, :, :].flatten()
+    sns.histplot(logits_1label, ax=axs[0, label_num], stat='density')
+    axs[0, label_num].set_yscale('log')
+    axs[0, label_num].set_yticks([])
+    axs[0, label_num].set_ylabel('')
+
+    # --- Histogram of predicted masks --- #
+    pred_masks = pred_np_converted[:, label_num, :, :].flatten()
+    sns.histplot(pred_masks, ax=axs[1, label_num], stat='density',
+                 binwidth=0.02)
+    axs[1, label_num].set_yticks([])
+    axs[1, label_num].set_ylabel('')
+
+    # --- Histogram of truth masks --- #
+    truth_masks = test_truth[:, label_num, :, :].flatten()
+    sns.histplot(truth_masks, ax=axs[2, label_num], stat='density',
+                 binwidth=0.02)
+    axs[2, label_num].set_yticks([])
+    axs[2, label_num].set_ylabel('')
+
+# Formatting plots
+axs[0, 0].set_ylabel('Raw Logits')
+axs[1, 0].set_ylabel('Predicted Masks')
+axs[2, 0].set_ylabel('Truth Masks')
+fig.suptitle(f'Distribution of Masks and Logits for A Single Batch\nDICE={batch_DICE:.2f}')
+plt.savefig('../figs/logit_hist.pdf', dpi=400, bbox_inches='tight')
+plt.show()
+
+# %% Looking at logits and masks
+
+# --- Getting an image --- #
+img_num = np.random.randint(0, data.shape[0])
+img_PCA = X_test.cpu().numpy()[img_num, 0, :, :]
+img_mask = test_truth[img_num, :, :, :]
+img_pred = pred_np_converted[img_num, :, :, :]
+img_logits = pred_np[img_num, :, :, :]
+
+# --- Setting up axes --- #
+fig, axs = plt.subplots(2, 6, figsize=(12, 3.5), layout='constrained')
+gs = axs[0, 3].get_gridspec()
+for ax in axs[:, 2:4].ravel():
+    ax.remove()
+ax_logit = axs[:, 0:2]
+ax_PCA = axs[:, 4:]
+class_names = ['Fish', 'Flower', 'Gravel', 'Sugar']
+colors = ['c', 'm', 'y', 'g']
+
+# --- Plotting the image --- #
+ax = fig.add_subplot(gs[:, 2:4])
+ax.imshow(img_PCA, cmap='gray')
+# Plotting masks
+for class_num, (class_name, color) in enumerate(zip(class_names, colors)):
+    mask_img = img_mask[class_num, :, :]
+    ax.contour(mask_img, colors=color, linewidths=0.3)
+    cmap = ListedColormap(['w', color])
+    ax.imshow(mask_img, alpha=mask_img * 0.2, cmap=cmap)
+# Formatting
+ax.set_yticklabels([])
+ax.set_xticklabels([])
+ax.set_xticks([])
+ax.set_yticks([])
+ax.set_title('PCA and Truth Masks')
+
+# --- Plotting the logits --- #
+for class_num, (ax, class_name, color) in enumerate(zip(ax_logit.ravel(), class_names, colors)):
+    # Plotting logits
+    pred = img_logits[class_num, :, :]
+    im = ax.imshow(pred)
+    divider = make_axes_locatable(ax)
+    cax = divider.append_axes('bottom', size='5%', pad=0.05)
+    fig.colorbar(im, cax=cax, orientation='horizontal', shrink=0.1)
+
+    # Plotting predicted masks
+    mask_img = img_pred[class_num, :, :]
+    ax.contour(mask_img, colors='r', linewidths=0.05, alpha=0.5)
+    cmap = ListedColormap(['w', 'r'])
+    ax.imshow(mask_img, alpha=mask_img * 0.2, cmap=cmap)
+
+    # Plotting truth masks
+    mask_img = img_mask[class_num, :, :]
+    ax.contour(mask_img, colors=color, linewidths=0.5)
+    cmap = ListedColormap(['w', color])
+    ax.imshow(mask_img, alpha=mask_img * 0.2, cmap=cmap)
+
+    # Formatting
+    ax.set_yticklabels([])
+    ax.set_xticklabels([])
+    ax.set_xticks([])
+    ax.set_yticks([])
+    ax.set_title(f'{class_name} Logits and Mask')
+
+# --- Masks on real image --- #
+for class_num, (ax, class_name, color) in enumerate(zip(ax_PCA.ravel(), class_names, colors)):
+    # Plotting logits
+    im = ax.imshow(img_PCA, cmap='gray')
+
+    # Plotting predicted masks
+    mask_img = img_pred[class_num, :, :]
+    ax.contour(mask_img, colors='r', linewidths=0.1, alpha=0.5)
+    cmap = ListedColormap(['w', 'r'])
+    ax.imshow(mask_img, alpha=mask_img * 0.2, cmap=cmap)
+
+    # Plotting truth masks
+    mask_img = img_mask[class_num, :, :]
+    ax.contour(mask_img, colors=color, linewidths=0.5)
+    cmap = ListedColormap(['w', color])
+    ax.imshow(mask_img, alpha=mask_img * 0.15, cmap=cmap)
+
+    # Formatting
+    ax.set_yticklabels([])
+    ax.set_xticklabels([])
+    ax.set_xticks([])
+    ax.set_yticks([])
+    ax.set_title(f'{class_name} Mask on PCA')
+plt.savefig('../figs/mask_example.pdf', bbox_inches='tight', dpi=400)
+plt.show()